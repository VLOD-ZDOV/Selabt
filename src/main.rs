--- conflicted
+++ resolved
@@ -15,23 +15,14 @@
     Frame, Terminal,
 };
 use std::{
-<<<<<<< HEAD
-    fs::OpenOptions,
-    io::{self, Write},
-=======
     io,
->>>>>>> 9d0ab19c
     path::PathBuf,
     sync::mpsc::{self, Receiver},
     thread,
     time::{Duration, Instant},
 };
 
-<<<<<<< HEAD
-// Подключение модулей
-=======
 // --- МОДУЛИ ---
->>>>>>> 9d0ab19c
 mod advisor;
 mod avc;
 mod booleans;
@@ -41,17 +32,12 @@
 mod rollback;
 mod safe_config;
 mod state;
-<<<<<<< HEAD
-
-use advisor::Advisor;
-=======
 mod stats;
 mod config_export;
 mod logging;
 mod selinux_mode;
 
 use advisor::{Advisor, AutoRecommendation};
->>>>>>> 9d0ab19c
 use avc::AVCManager;
 use booleans::BooleanManager;
 use file_contexts::{FileContext, FileContextManager};
@@ -60,13 +46,10 @@
 use rollback::{RollbackManager, SystemState};
 use safe_config::SafeModeConfig;
 use state::{AppState, CurrentView, InputMode, PopupType};
-<<<<<<< HEAD
-=======
 use stats::{StatsManager, SystemStats};
 use config_export::ConfigExporter;
 use logging::Logger;
 use selinux_mode::{SELinuxMode, SELinuxModeManager};
->>>>>>> 9d0ab19c
 
 // --- CLI ARGUMENTS ---
 #[derive(Parser)]
@@ -84,11 +67,8 @@
     ascii: bool,
 }
 
-<<<<<<< HEAD
-=======
 // --- СТРУКТУРЫ ---
 
->>>>>>> 9d0ab19c
 // Результат выполнения фоновой задачи
 struct TaskResult {
     action: String,
@@ -107,8 +87,6 @@
     file_context_manager: FileContextManager,
     port_manager: PortManager,
     advisor: Advisor,
-<<<<<<< HEAD
-=======
     logger: Logger,
     selinux_mode_manager: SELinuxModeManager,
     
@@ -116,7 +94,6 @@
     system_stats: SystemStats,
     avc_recommendations: Vec<AutoRecommendation>,
     avc_severity_filter: Option<avc::AVCSeverity>,
->>>>>>> 9d0ab19c
 
     last_update: Instant,
     update_interval: Duration,
@@ -125,11 +102,7 @@
     simulation_mode: bool,
     ascii_mode: bool,
 
-<<<<<<< HEAD
-    // Асинхронность
-=======
     // Поля для асинхронности
->>>>>>> 9d0ab19c
     is_busy: bool,
     busy_message: String,
     spinner_idx: usize,
@@ -141,8 +114,6 @@
 
 impl App {
     fn new(simulation: bool, debug: bool, update_interval_secs: u64, ascii_mode: bool) -> Result<Self> {
-<<<<<<< HEAD
-=======
         let logger = Logger::new();
         let log_path = logger.get_log_path().clone();
         let _ = logger.info(&format!("SELab started (simulation: {})", simulation));
@@ -157,7 +128,6 @@
             mgr
         });
         
->>>>>>> 9d0ab19c
         let mut app = Self {
             state: AppState::new(),
             avc_manager: AVCManager::new(),
@@ -168,8 +138,6 @@
             file_context_manager: FileContextManager::new(),
             port_manager: PortManager::new(),
             advisor: Advisor::new(),
-<<<<<<< HEAD
-=======
             logger,
             selinux_mode_manager,
             
@@ -188,7 +156,6 @@
             },
             avc_recommendations: Vec::new(),
             avc_severity_filter: None,
->>>>>>> 9d0ab19c
 
             last_update: Instant::now(),
             update_interval: Duration::from_secs(update_interval_secs.max(1)),
@@ -196,18 +163,6 @@
             status_message: None,
             simulation_mode: simulation,
             ascii_mode,
-<<<<<<< HEAD
-
-            is_busy: false,
-            busy_message: String::new(),
-            spinner_idx: 0,
-            task_rx: None,
-            logfile_path: None,
-        };
-        if debug {
-            app.logfile_path = Some(PathBuf::from("selab_debug.log"));
-        }
-=======
 
             is_busy: false,
             busy_message: String::new(),
@@ -220,16 +175,11 @@
             app.logfile_path = Some(PathBuf::from("selab_debug.log"));
         }
 
->>>>>>> 9d0ab19c
         app.refresh_data()?;
         app.update_stats();
         app.update_recommendations();
         Ok(app)
     }
-<<<<<<< HEAD
-
-    // --- АСИНХРОННЫЙ ЗАПУСК ---
-=======
     
     fn update_stats(&mut self) {
         self.system_stats = StatsManager::calculate_stats(
@@ -245,7 +195,6 @@
     }
 
     // Запуск задачи в отдельном потоке (чтобы UI не зависал)
->>>>>>> 9d0ab19c
     fn spawn_task<F>(&mut self, message: &str, task: F)
     where
     F: FnOnce() -> Result<(String, Vec<String>)> + Send + 'static,
@@ -287,11 +236,8 @@
         if self.simulation_mode {
             self.load_simulation_data()?;
         } else {
-<<<<<<< HEAD
-=======
             // В реальном режиме загрузка логов может занимать время.
             // Для простоты инициализация остается синхронной.
->>>>>>> 9d0ab19c
             let _ = self.avc_manager.load_avc_logs();
             let _ = self.module_manager.load_modules();
             let _ = self.boolean_manager.load_booleans();
@@ -322,10 +268,7 @@
     }
 
     fn handle_key_event(&mut self, key: KeyCode) -> Result<()> {
-<<<<<<< HEAD
-=======
         // 1. Если заняты (крутится спиннер), блокируем ввод, кроме выхода
->>>>>>> 9d0ab19c
         if self.is_busy {
             if let KeyCode::Char('q') = key {
                 self.should_quit = true;
@@ -333,10 +276,7 @@
             return Ok(());
         }
 
-<<<<<<< HEAD
-=======
         // 2. Режим ввода текста (Add / Search)
->>>>>>> 9d0ab19c
         if self.state.input_mode != InputMode::Normal {
             match key {
                 KeyCode::Enter => self.submit_input()?,
@@ -357,53 +297,23 @@
             return Ok(());
         }
 
-<<<<<<< HEAD
-=======
         // 3. Обычный режим навигации
->>>>>>> 9d0ab19c
         match key {
             KeyCode::Char('q') => self.should_quit = true,
             KeyCode::Char('?') => self.show_help_popup(),
             KeyCode::Char('/') => self.state.enter_search_mode(),
             KeyCode::Char('a') => self.show_add_popup(),
             KeyCode::Enter => self.execute_current_selection()?,
-<<<<<<< HEAD
-=======
-
->>>>>>> 9d0ab19c
+
             KeyCode::Char('h') | KeyCode::Left => self.state.previous_view(),
             KeyCode::Char('l') | KeyCode::Right => self.state.next_view(),
             KeyCode::Char('k') | KeyCode::Up => self.state.previous_item(),
             KeyCode::Char('j') | KeyCode::Down => self.state.next_item(),
-<<<<<<< HEAD
-=======
-
->>>>>>> 9d0ab19c
+
             KeyCode::Char('r') => self.rollback_last_change()?,
             KeyCode::Char('s') => self.apply_safe_settings_async()?,
             KeyCode::Char('R') => {
                 self.refresh_data()?;
-<<<<<<< HEAD
-                self.set_status("Data refreshed".into(), Color::Green);
-            }
-            KeyCode::Char(c) if c.is_digit(10) => {
-                if let Some(digit) = c.to_digit(10) {
-                    self.state.current_view = match digit {
-                        1 => CurrentView::Dashboard,
-                        2 => CurrentView::AVCAlerts,
-                        3 => CurrentView::ModuleManager,
-                        4 => CurrentView::BooleanManager,
-                        5 => CurrentView::RollbackHistory,
-                        6 => CurrentView::SafeSettings,
-                        7 => CurrentView::FileContexts,
-                        8 => CurrentView::Ports,
-                        _ => CurrentView::Dashboard,
-                    };
-                    self.state.list_state.select(Some(0));
-                }
-            }
-            _ => {}
-=======
                 self.update_stats();
                 self.update_recommendations();
                 self.set_status("Data refreshed".into(), Color::Green);
@@ -446,19 +356,8 @@
             CurrentView::FileContexts => self.state.enter_input_mode(PopupType::AddFileContext),
             CurrentView::AVCAlerts => self.state.enter_input_mode(PopupType::CreateModule),
             _ => self.set_status("Add option not available here".into(), Color::Yellow),
->>>>>>> 9d0ab19c
-        }
-    }
-<<<<<<< HEAD
-
-    // --- ВВОД ДАННЫХ (ADD) ---
-    fn show_add_popup(&mut self) {
-        match self.state.current_view {
-            CurrentView::Ports => self.state.enter_input_mode(PopupType::AddPort),
-            CurrentView::FileContexts => self.state.enter_input_mode(PopupType::AddFileContext),
-            _ => self.set_status("Add option not available here".into(), Color::Yellow),
-        }
-=======
+        }
+    }
     
     fn show_create_module_popup(&mut self) {
         if self.state.current_view == CurrentView::AVCAlerts {
@@ -493,22 +392,16 @@
         });
         
         let _ = self.logger.info(&log_msg);
->>>>>>> 9d0ab19c
     }
 
     fn submit_input(&mut self) -> Result<()> {
         let input = self.state.input_buffer.clone();
         let simulation = self.simulation_mode;
-<<<<<<< HEAD
-
-        match self.state.popup_type {
-=======
 
         // Важно: клонируем popup_type, чтобы освободить заимствование self для match
         let popup_type = self.state.popup_type.clone();
 
         match popup_type {
->>>>>>> 9d0ab19c
             PopupType::Search => {
                 self.state.search_query = input;
                 self.state.reset_mode();
@@ -520,10 +413,7 @@
                     let (port, proto, ctx) = (parts[0].clone(), parts[1].clone(), parts[2].clone());
                     self.state.reset_mode();
 
-<<<<<<< HEAD
-=======
                     // Запускаем добавление в фоне
->>>>>>> 9d0ab19c
                     self.spawn_task("Adding Port...", move || {
                         mgr.add_port(&port, &proto, &ctx, simulation)?;
                         let rb = vec![format!("semanage port -d -p {} {}", proto, port)];
@@ -532,25 +422,6 @@
                 } else {
                     self.set_status("Error: Use format 'PORT PROTO TYPE'".into(), Color::Red);
                 }
-<<<<<<< HEAD
-            }
-            PopupType::AddFileContext => {
-                let parts: Vec<String> = input.split_whitespace().map(|s| s.to_string()).collect();
-                if parts.len() >= 2 {
-                    let ctx = parts.last().unwrap().clone();
-                    let path = parts[0..parts.len() - 1].join(" ");
-                    let mut mgr = self.file_context_manager.clone();
-                    self.state.reset_mode();
-
-                    self.spawn_task("Adding File Context...", move || {
-                        mgr.add_file_context(&path, &ctx, simulation)?;
-                        let rb = vec![format!("semanage fcontext -d {}", path)];
-                        Ok((format!("Added context for {}", path), rb))
-                    });
-                } else {
-                    self.set_status("Error: Use format 'PATH TYPE'".into(), Color::Red);
-                }
-=======
             }
             PopupType::AddFileContext => {
                 let parts: Vec<String> = input.split_whitespace().map(|s| s.to_string()).collect();
@@ -647,18 +518,13 @@
                 });
                 
                 let _ = self.logger.info(&log_msg);
->>>>>>> 9d0ab19c
             }
             _ => self.state.reset_mode(),
         }
         Ok(())
     }
 
-<<<<<<< HEAD
-    // --- ВЫПОЛНЕНИЕ ДЕЙСТВИЙ ---
-=======
     // --- ВЫПОЛНЕНИЕ ДЕЙСТВИЙ (TOGGLE / EXECUTE) ---
->>>>>>> 9d0ab19c
     fn execute_current_selection(&mut self) -> Result<()> {
         let selected = match self.state.selected_index {
             Some(i) => i,
@@ -674,28 +540,6 @@
                 4 => self.state.current_view = CurrentView::RollbackHistory,
                 5 => self.state.current_view = CurrentView::FileContexts,
                 6 => self.state.current_view = CurrentView::Ports,
-<<<<<<< HEAD
-                _ => {}
-            },
-            CurrentView::ModuleManager => {
-                if let Some(module) = self.module_manager.modules.get(selected).cloned() {
-                    let mut mgr = self.module_manager.clone();
-                    let sim = self.simulation_mode;
-                    let action = if module.enabled { "Disabling" } else { "Enabling" };
-
-                    self.spawn_task(&format!("{} module {}...", action, module.name), move || {
-                        let rb_cmd = if module.enabled {
-                            mgr.disable_module(&module.name, sim)?;
-                            format!("semodule -e {}", module.name)
-                        } else {
-                            mgr.enable_module(&module.name, sim)?;
-                            format!("semodule -d {}", module.name)
-                        };
-                        Ok((format!("Toggled module {}", module.name), vec![rb_cmd]))
-                    });
-                }
-            }
-=======
                 7 => self.state.current_view = CurrentView::Statistics,
                 8 => self.state.current_view = CurrentView::SELinuxMode,
                 _ => {}
@@ -734,7 +578,6 @@
                     let _ = self.logger.info(&log_msg);
                 }
             }
->>>>>>> 9d0ab19c
             CurrentView::BooleanManager => {
                 let bools = self.get_filtered_booleans();
                 if let Some(b) = bools.get(selected).cloned() {
@@ -755,8 +598,6 @@
             }
             CurrentView::Ports => {
                 if let Some(p) = self.port_manager.ports.get(selected).cloned() {
-<<<<<<< HEAD
-=======
                     // Показываем рекомендацию если есть
                     if let Some(advice) = self.advisor.get_port_advice(&p.port, &p.protocol) {
                         let detail = format!(
@@ -768,7 +609,6 @@
                         return Ok(());
                     }
                     
->>>>>>> 9d0ab19c
                     let mut mgr = self.port_manager.clone();
                     let sim = self.simulation_mode;
                     self.spawn_task(&format!("Removing port {}...", p.port), move || {
@@ -813,10 +653,7 @@
         Ok(())
     }
 
-<<<<<<< HEAD
-=======
     // --- ВСПОМОГАТЕЛЬНЫЕ ФУНКЦИИ ---
->>>>>>> 9d0ab19c
     fn get_filtered_booleans(&self) -> Vec<booleans::BooleanState> {
         if self.state.search_query.is_empty() {
             self.boolean_manager.booleans.clone()
@@ -855,11 +692,7 @@
                 self.set_status("No specific advice found".into(), Color::Yellow);
             }
         } else {
-<<<<<<< HEAD
-            let text = "Global Keys:\n?: Context Help\n/: Search\na: Add Item\nr: Undo Last\ns: Auto-Secure\nR: Refresh Data".to_string();
-=======
             let text = "Global Keys:\n?: Context Help\n/: Search\na: Add Item\nm: Create Module from AVC\nM: Toggle SELinux Mode\nr: Undo Last\ns: Auto-Secure\nR: Refresh Data\ne: Export Config\ni: Import Config\nv: View Details\nf: Filter AVC\nA: AVC Recommendations\n0: SELinux Mode View".to_string();
->>>>>>> 9d0ab19c
             self.state.popup_type = PopupType::Help(text);
             self.state.input_mode = InputMode::Editing;
         }
@@ -880,10 +713,6 @@
     fn rollback_last_change(&mut self) -> Result<()> {
         // Роллбэк выполняется синхронно, так как требует доступа к истории в self
         self.rollback_manager.rollback_last(self.simulation_mode)?;
-<<<<<<< HEAD
-        self.set_status("Rolled back last change".into(), Color::Yellow);
-        Ok(())
-=======
         let _ = self.logger.info("Rolled back last change");
         self.set_status("Rolled back last change".into(), Color::Yellow);
         Ok(())
@@ -985,7 +814,6 @@
         } else {
             self.avc_manager.alerts.clone()
         }
->>>>>>> 9d0ab19c
     }
 
     fn get_current_system_state(&self) -> Result<SystemState> {
@@ -1024,12 +852,6 @@
                     self.task_rx = None;
 
                     if let Some(err) = res.error {
-<<<<<<< HEAD
-                        self.set_status(format!("Error: {}", err), Color::Red);
-                    } else {
-                        self.set_status(format!("Success: {}", res.description), Color::Green);
-                        self.refresh_data()?;
-=======
                         let _ = self.logger.error(&format!("Task failed: {}", err));
                         self.set_status(format!("Error: {}", err), Color::Red);
                     } else {
@@ -1044,29 +866,20 @@
                         self.refresh_data()?;
                         self.update_stats();
                         self.update_recommendations();
->>>>>>> 9d0ab19c
                         let state = self.get_current_system_state()?;
                         self.rollback_manager.record_change(
                             res.action,
                             res.description,
                             state.clone(),
-<<<<<<< HEAD
-                                                            state,
-                                                            res.rollback_commands,
-=======
                             state,
                             res.rollback_commands,
->>>>>>> 9d0ab19c
                         );
                     }
                 }
             }
         } else if self.last_update.elapsed() > self.update_interval {
-<<<<<<< HEAD
-=======
             // Периодически обновляем режим SELinux
             let _ = self.selinux_mode_manager.refresh();
->>>>>>> 9d0ab19c
             self.refresh_data()?;
             self.last_update = Instant::now();
         }
@@ -1086,32 +899,20 @@
 
         let list_len = match self.state.current_view {
             CurrentView::BooleanManager => self.get_filtered_booleans().len(),
-<<<<<<< HEAD
-            CurrentView::Dashboard => 7,
-            CurrentView::AVCAlerts => self.avc_manager.alerts.len(),
-=======
             CurrentView::Dashboard => 9,
             CurrentView::AVCAlerts => self.get_filtered_avc_alerts().len(),
->>>>>>> 9d0ab19c
             CurrentView::ModuleManager => self.module_manager.modules.len(),
             CurrentView::RollbackHistory => self.rollback_manager.change_history.len(),
             CurrentView::SafeSettings => 2,
             CurrentView::FileContexts => self.file_context_manager.contexts.len(),
             CurrentView::Ports => self.port_manager.ports.len(),
-<<<<<<< HEAD
-=======
             CurrentView::Statistics => 10,
             CurrentView::SELinuxMode => 3,
->>>>>>> 9d0ab19c
         };
         self.state.set_current_len(list_len);
 
         let tabs = Tabs::new(vec![
-<<<<<<< HEAD
-            "1:Dash", "2:AVC", "3:Mod", "4:Bool", "5:Roll", "6:Safe", "7:File", "8:Port",
-=======
             "1:Dash", "2:AVC", "3:Mod", "4:Bool", "5:Roll", "6:Safe", "7:File", "8:Port", "9:Stats", "0:Mode",
->>>>>>> 9d0ab19c
         ])
         .block(Block::default().borders(Borders::ALL).title("SELab"))
         .select(self.state.current_view as usize)
@@ -1127,11 +928,8 @@
             CurrentView::FileContexts => self.render_contexts(f, chunks[1]),
             CurrentView::RollbackHistory => self.render_rollback(f, chunks[1]),
             CurrentView::SafeSettings => self.render_safe(f, chunks[1]),
-<<<<<<< HEAD
-=======
             CurrentView::Statistics => self.render_statistics(f, chunks[1]),
             CurrentView::SELinuxMode => self.render_selinux_mode(f, chunks[1]),
->>>>>>> 9d0ab19c
         }
 
         self.render_footer(f, chunks[2]);
@@ -1180,19 +978,6 @@
 
         match &self.state.popup_type {
             PopupType::AddPort => {
-<<<<<<< HEAD
-                let txt = format!(
-                    "Add Port Rule\n\nFormat: PORT PROTO TYPE\nExample: 8080 tcp http_port_t\n\n> {}",
-                    self.state.input_buffer
-                );
-                f.render_widget(Paragraph::new(txt).block(block.title("Add Port")), area);
-            }
-            PopupType::AddFileContext => {
-                let txt = format!(
-                    "Add Context Rule\n\nFormat: PATH TYPE\nExample: /var/www/app httpd_sys_content_t\n\n> {}",
-                    self.state.input_buffer
-                );
-=======
                 let mut txt = format!(
                     "Add Port Rule\n\nFormat: PORT PROTO TYPE\nExample: 8080 tcp http_port_t\n\n"
                 );
@@ -1231,7 +1016,6 @@
                 }
                 
                 txt.push_str(&format!("> {}", self.state.input_buffer));
->>>>>>> 9d0ab19c
                 f.render_widget(Paragraph::new(txt).block(block.title("Add Context")), area);
             }
             PopupType::Help(msg) => {
@@ -1249,8 +1033,6 @@
                                 area,
                 );
             }
-<<<<<<< HEAD
-=======
             PopupType::DetailView(text) => {
                 f.render_widget(
                     Paragraph::new(text.as_str())
@@ -1308,7 +1090,6 @@
                                 area,
                 );
             }
->>>>>>> 9d0ab19c
             _ => {}
         }
     }
@@ -1344,118 +1125,6 @@
         .block(Block::default().borders(Borders::ALL).title(title))
         .highlight_style(Style::default().bg(Color::DarkGray));
         f.render_stateful_widget(list, area, &mut self.state.list_state);
-<<<<<<< HEAD
-    }
-
-    fn render_dashboard<B: Backend>(&mut self, f: &mut Frame<B>, area: Rect) {
-        let list = List::new(vec![
-            ListItem::new("1. AVC Alerts"),
-                             ListItem::new("2. Modules"),
-                             ListItem::new("3. Booleans"),
-                             ListItem::new("4. Safe Settings"),
-                             ListItem::new("5. History"),
-                             ListItem::new("6. File Contexts"),
-                             ListItem::new("7. Ports"),
-        ])
-        .block(Block::default().borders(Borders::ALL).title("Dashboard"))
-        .highlight_style(Style::default().fg(Color::Yellow));
-        f.render_stateful_widget(list, area, &mut self.state.list_state);
-    }
-    fn render_modules<B: Backend>(&mut self, f: &mut Frame<B>, area: Rect) {
-        let items: Vec<ListItem> = self
-        .module_manager
-        .modules
-        .iter()
-        .map(|m| {
-            ListItem::new(format!(
-                "{} {}",
-                if m.enabled { "[+]" } else { "[-]" },
-                    m.name
-            ))
-        })
-        .collect();
-        f.render_stateful_widget(
-            List::new(items)
-            .block(Block::default().borders(Borders::ALL).title("Modules"))
-            .highlight_style(Style::default().fg(Color::Yellow)),
-                                 area,
-                                 &mut self.state.list_state,
-        );
-    }
-    fn render_avc<B: Backend>(&mut self, f: &mut Frame<B>, area: Rect) {
-        let items: Vec<ListItem> = self
-        .avc_manager
-        .alerts
-        .iter()
-        .map(|a| ListItem::new(format!("{} {}", a.comm, a.permission)))
-        .collect();
-        f.render_stateful_widget(
-            List::new(items)
-            .block(Block::default().borders(Borders::ALL).title("AVC"))
-            .highlight_style(Style::default().fg(Color::Yellow)),
-                                 area,
-                                 &mut self.state.list_state,
-        );
-    }
-    fn render_ports<B: Backend>(&mut self, f: &mut Frame<B>, area: Rect) {
-        let items: Vec<ListItem> = self
-        .port_manager
-        .ports
-        .iter()
-        .map(|p| ListItem::new(format!("{}/{} -> {}", p.port, p.protocol, p.context)))
-        .collect();
-        f.render_stateful_widget(
-            List::new(items)
-            .block(
-                Block::default()
-                .borders(Borders::ALL)
-                .title("Ports (Press 'a' to add)"),
-            )
-            .highlight_style(Style::default().fg(Color::Yellow)),
-                                 area,
-                                 &mut self.state.list_state,
-        );
-    }
-    fn render_contexts<B: Backend>(&mut self, f: &mut Frame<B>, area: Rect) {
-        let items: Vec<ListItem> = self
-        .file_context_manager
-        .contexts
-        .iter()
-        .map(|c| ListItem::new(format!("{} -> {}", c.path, c.context)))
-        .collect();
-        f.render_stateful_widget(
-            List::new(items)
-            .block(
-                Block::default()
-                .borders(Borders::ALL)
-                .title("File Contexts (Press 'a' to add)"),
-            )
-            .highlight_style(Style::default().fg(Color::Yellow)),
-                                 area,
-                                 &mut self.state.list_state,
-        );
-    }
-    fn render_rollback<B: Backend>(&mut self, f: &mut Frame<B>, area: Rect) {
-        let items: Vec<ListItem> = self
-        .rollback_manager
-        .change_history
-        .iter()
-        .map(|c| ListItem::new(format!("{} - {}", c.timestamp, c.description)))
-        .collect();
-        f.render_stateful_widget(
-            List::new(items)
-            .block(Block::default().borders(Borders::ALL).title("History"))
-            .highlight_style(Style::default().fg(Color::Yellow)),
-                                 area,
-                                 &mut self.state.list_state,
-        );
-    }
-    fn render_safe<B: Backend>(&mut self, f: &mut Frame<B>, area: Rect) {
-        let items = vec![
-            ListItem::new("Apply Safe Defaults"),
-            ListItem::new("Apply Restrictive Policy"),
-        ];
-=======
     }
 
     fn render_dashboard<B: Backend>(&mut self, f: &mut Frame<B>, area: Rect) {
@@ -1674,7 +1343,6 @@
             ListItem::new("Apply Safe Defaults"),
             ListItem::new("Apply Restrictive Policy"),
         ];
->>>>>>> 9d0ab19c
         f.render_stateful_widget(
             List::new(items)
             .block(Block::default().borders(Borders::ALL).title("Safe Config"))
@@ -1685,12 +1353,6 @@
     }
 
     fn render_footer<B: Backend>(&self, f: &mut Frame<B>, area: Rect) {
-<<<<<<< HEAD
-        let msg = if self.is_busy {
-            "Working..."
-        } else {
-            "?:Help /:Search a:Add q:Quit"
-=======
         let log_info = if let Some(ref path) = self.logfile_path {
             format!("Log: {}", path.file_name().unwrap_or_default().to_string_lossy())
         } else {
@@ -1701,7 +1363,6 @@
             "Working..."
         } else {
             "?:Help /:Search a:Add m:Module M:Mode e:Export i:Import v:Details f:Filter A:Recs q:Quit"
->>>>>>> 9d0ab19c
         };
         let color = if self
         .status_message
@@ -1718,10 +1379,6 @@
         .as_ref()
         .map(|(s, _)| s.clone())
         .unwrap_or_default();
-<<<<<<< HEAD
-        f.render_widget(
-            Paragraph::new(format!("{} | {}", msg, status))
-=======
         let footer_text = if !log_info.is_empty() {
             format!("{} | {} | {}", msg, status, log_info)
         } else {
@@ -1729,7 +1386,6 @@
         };
         f.render_widget(
             Paragraph::new(footer_text)
->>>>>>> 9d0ab19c
             .style(Style::default().fg(color))
             .block(Block::default().borders(Borders::ALL)),
                         area,
